import copy

import pandas as pd
import numpy as np
import matplotlib.pyplot as plt
import alphalens
from backtrader.vectors.cal_performance import *

# 排除的品种
remove_symbol = ["BB", "PG", "BB", "ER", "FB", "JR", "LR", "NR", "PM", "RR", "RS", "WH", "WR", "WS"]


class AlphaCs(object):
    def __init__(self, datas, params):
        # datas是字典格式，key是品种的名字，value是df格式，index是datetime,包含open,high,low,close,volume,openinterest
        self.datas = datas
        self.params = params
        # 初始化后续可能使用到的属性
        self.factors = None
        self.signals = None
        self.returns = None
        self.values = None
        self.prices = None
        self.symbol = None
        self.alphalens_factors = None

    def cal_alpha(self, data):
        # 生成实例的时候覆盖这个函数，用于计算具体的因子，列名为factor
        return data

    def cal_factors(self):
        # 根据自定义的alpha公式，计算因子值
        self.factors = pd.DataFrame()
        factor_list = []
        for symbol in self.datas:
            self.symbol = symbol
<<<<<<< HEAD
            # print("cal_factors", self.symbol)
            df = self.datas[symbol]
            df = self.cal_alpha(df)
            # df = df[['factor']]
            # df.columns = [symbol]
            df = df.loc[:, "factor"].rename(symbol)
            factor_list.append(df)
        self.factors = pd.concat(factor_list, axis=1, join="outer")
        # self.factors.to_csv("d:/result/test_factors.csv")
=======
            df = self.cal_alpha(self.datas[symbol])[['factor']].rename(columns={"factor": symbol})
            self.factors = pd.concat([self.factors, df], axis=1, join="outer")
>>>>>>> d8f0564f

    def cal_signals(self):
        # 计算信号，默认按照一定的比例进行多空排列生成信号并持有一定时间
        percent = self.params['percent']
        hold_days = self.params['hold_days']
        factors = self.factors
<<<<<<< HEAD
        # 计算多空信号,此处计算多空的方式存在问题，可能导致多空品种个数不一致,尝试使用新的方法
=======
        # 计算多空信号
>>>>>>> d8f0564f
        col_list = list(factors.columns)
        factors['signal_dict'] = factors.apply(cal_signal_by_percent, axis=1, args=(percent,))
        for col in col_list:
            factors[col] = factors.apply(lambda row: get_value_from_dict(col, row['signal_dict']), axis=1)
        # 对所有的信号进行下移一位
<<<<<<< HEAD
        signals = copy.deepcopy(factors)
        signals = signals.drop("signal_dict", axis=1)
        # for col in col_list:
        #     signals[col] = signals[col].shift(1)
        signals = signals.shift(1)
        signals.index = range(len(signals))
        # signals.to_csv("d:/result/true_signal.csv")
        # 对多空信号进行处理
        # index_list = list(signals.index)
        # for i in range(1, len(signals) // hold_days + 2):
        #     end_index = i * hold_days + 1
        #     if end_index >= len(signals):
        #         end_index = len(signals)
        #     first_index = (i - 1) * hold_days + 1
        #     target = index_list[first_index:end_index]
        #     # print(first_index, end_index, target)
        #     if first_index == end_index:
        #         pass
        #     else:
        #         # print(first_index, target, signals)
        #         signals.iloc[target, :] = signals.iloc[first_index, :]
        # 陈鑫博改进优化
        index_list = [i for i in signals.index]
        NotNan_list = [i for i in range(1, len(signals), hold_days)]
        Nan_list = list(set(index_list) - set(NotNan_list))
        signals.iloc[Nan_list] = np.nan
        signals.fillna(method='ffill', inplace=True)
=======
        signals = factors.shift(1).drop(columns="signal_dict")
        # 根据持有的天数对信号进行向下复制
        signals.index = range(len(signals))
        index_list = list(signals.index)
        for i in range(1, len(signals) // hold_days + 2):
            end_index = i * hold_days + 1
            if end_index >= len(signals)-1:
                end_index = len(signals)-1
            first_index = (i - 1) * hold_days + 1
            target = index_list[first_index:end_index]
            if first_index < end_index:
                signals.iloc[target, :] = signals.iloc[first_index, :]
>>>>>>> d8f0564f
        signals.index = self.factors.index
        self.signals = signals

    def cal_returns(self):
        # 根据高开低收的数据和具体的信号，计算资产的收益率和因子值，保存到self.returns和self.factors
        # self.returns = pd.DataFrame()
        return_list = []
        for symbol in self.datas:
            self.symbol = symbol
            data = self.datas[symbol]
            # signal_df = self.signals[[symbol]]
            # signal_df.columns = ['signal']
            signal_df = self.signals.loc[:, symbol].rename("signal")
            data = pd.concat([data, signal_df], axis=1, join="inner")
            # data['signal'] = self.signals[symbol]
            # 前一个信号
            data.loc[:, "pre_signal"] = data['signal'].shift(1)
            # 下个信号
            data.loc[:, "next_signal"] = data['signal'].shift(-1)
            # # 删除信号相同的bar
            # data = data[data['signal'] != data['pre_signal']]
            # 计算收益率
            data['ret'] = data['close'].pct_change()
            # print(a)
            data['next_open'] = data['open'].shift(-1)
            # 上一个收盘价
            data.loc[:, "pre_close"] = data['close'].shift(1)
            # 前一个收盘价到下个开盘价之间的收益率
            data.loc[:, "next_open_pre_close_rate"] = data['next_open'] / data['pre_close'] - 1
            # 当前开盘到收盘的收益率
            data.loc[:, "close_open_rate"] = data['close'] / data['open'] - 1
            # 当前开盘价到下个开盘价的收益率
            data.loc[:, "next_open_open_rate"] = data['next_open'] / data['open'] - 1
            # 对信号收益率进行修改，逻辑比较绕，手写出来，一点点梳理
            # 信号变换一次
            # data['ret'] = np.where((data['signal'] != data['next_signal']) & (data['signal'] == data['pre_signal']),
            #                        data['next_open_pre_close_rate'], data['ret'])
            # data['ret'] = np.where((data['signal'] != data['pre_signal']) & (data['signal'] == data['next_signal']),
            #                        data['close_open_rate'], data['ret'])
            # # 信号变换两次
            # data['ret'] = np.where((data['signal'] != data['next_signal']) & (data['signal'] != data['pre_signal']),
            #                        data['next_open_open_rate'], data['ret'])
            # 陈鑫博改进优化
            condlist = [(data['signal'] != data['next_signal']) & (data['signal'] == data['pre_signal']),
                        (data['signal'] != data['pre_signal']) & (data['signal'] == data['next_signal']),
                        (data['signal'] != data['next_signal']) & (data['signal'] != data['pre_signal'])]
            choicelist = [data['next_open_pre_close_rate'], data['close_open_rate'],
                          data['next_open_open_rate']]
            data['ret'] = np.select(condlist, choicelist, default=data['ret'])
            # 计算收益率
            data['ret'] = data['ret'] * data['signal'] * data['signal']
            new_data = data.loc[:,"ret"].rename(symbol).dropna()
            # data = data[['ret']]
            # data.columns = [symbol]
            # data = data.dropna()
            return_list.append(new_data)
        self.returns = pd.concat(return_list, axis=1, join="outer")
        # self.returns.to_csv("d:/result/test_returns.csv")

    def cal_total_value(self):
        # 根据再平衡的天数计算具体的收益率
        # 这个计算有问题，需要计算出来每个bar的累计收益率，最后再乘以信号，最后再乘以因子
        hold_days = self.params['hold_days']
        # 复制新的returns序列并设置index
        returns = copy.deepcopy(self.returns)
        returns.index = range(len(returns))
        signals = copy.deepcopy(self.signals)
        signals = signals.dropna()
        signals.index = range(len(signals))
        # 保存每次持仓的累计收益率
        self.values = pd.DataFrame()
        value_list = []
        new_factor = 1
        index_list = list(returns.index)
        for i in range(1, len(returns) // hold_days + 2):
            end_index = i * hold_days
            if end_index >= len(returns):
                end_index = len(returns)
            first_index = (i - 1) * hold_days
            target = index_list[first_index:end_index]
            # print(target)
            new_df = returns.iloc[target, :]
            new_signal = signals.iloc[target, :]
<<<<<<< HEAD
            new_df = new_df + 1
            new_df = new_df.cumprod()
            new_df = new_df - 1
            # 去除所有列都是0的列
            new_df = new_df.dropna(axis=1)
            new_df = new_df.loc[:, ~(new_df == 0).all(axis=0)]
            # print(new_df)
            # print(new_signal)
            for col in new_df.columns:
                signal_list = new_signal[col].unique()
                # print(col,signal_list)
                # assert len(signal_list) == 1
                signal = signal_list[0]
                new_df.loc[:, col] = new_df[col] * signal
            # print(i, new_factor, new_df)
            new_df['total_value'] = new_df.mean(axis=1) + 1
            new_df['total_value'] = new_df['total_value'] * new_factor
            # new_df.to_csv(f"d:/result/{i}_returns.csv")
            # assert 0
            last_value = list(new_df['total_value'])[-1]
            new_factor = last_value
            value_list.append(new_df[['total_value']])
            # self.values = pd.concat([self.values, new_df[['total_value']]])
        self.values = pd.concat(value_list)
        self.values.index = self.returns.index
        # self.values.to_csv("d:/result/test_total_value.csv")
        sharpe_ratio, average_rate, max_drawdown = get_rate_sharpe_drawdown(self.values)
        look_back_days = self.params['look_back_days']
        hold_days = self.params['hold_days']
        percent = self.params['percent']
        print(f"look_back_days:{look_back_days}, hold_days:{hold_days}, percent:{percent}"
              f"夏普率为:{sharpe_ratio},年化收益率为:{average_rate},最大回撤为:{max_drawdown}")
        return [look_back_days, hold_days, percent, sharpe_ratio, average_rate, max_drawdown]
=======
            if len(new_df) >0:
                new_df = new_df + 1
                new_df = new_df.cumprod()
                new_df = new_df - 1
                # 去除所有列都是0的列
                new_df = new_df.dropna(axis=1)
                new_df = new_df.loc[:, ~(new_df == 0).all(axis=0)]
                # print(new_df)
                # print(new_signal)
                for col in new_df.columns:
                    signal_list = new_signal[col].unique()
                    # print(col,signal_list)
                    # assert len(signal_list) == 1
                    signal = signal_list[0]
                    new_df.loc[:, col] = new_df[col] * signal
                # print(i, new_factor, new_df)
                new_df['total_value'] = new_df.mean(axis=1) + 1
                new_df['total_value'] = new_df['total_value'] * new_factor
                # new_df.to_csv(f"d:/result/{i}_returns.csv")
                # assert 0
                last_value = list(new_df['total_value'])[-1]
                new_factor = last_value
                self.values = pd.concat([self.values, new_df[['total_value']]])
        self.values.index = self.returns.index
        # self.values.to_csv("d:/result/test_total_value.csv")
        sharpe_ratio, average_rate, max_drawdown = get_rate_sharpe_drawdown(self.values)
        # look_back_days = self.params['look_back_days']
        # hold_days = self.params['hold_days']
        # percent = self.params['percent']
        file_name = ""
        result_list = []
        for key in self.params:
            if "df" not in key:
                file_name = file_name + f"{key}: {self.params[key]} "
                result_list.append(self.params[key])
        file_name += f"夏普率为:{round(sharpe_ratio,3)},年化收益率为:{round(average_rate,3)},最大回撤为:{round(max_drawdown,3)}"
        print(file_name)
        result_list += [sharpe_ratio, average_rate, max_drawdown]

        return result_list
>>>>>>> d8f0564f

    def run(self):
        self.cal_factors()
        self.cal_signals()
        self.cal_returns()
        return self.cal_total_value()

    def plot(self):
        # self.values[['total_value']].to_csv("d:/result/test_returns.csv")
        self.values[['total_value']].plot()
        plt.show()

    def run_alphalens(self,
                      groupby=None,
                      binning_by_group=False,
                      quantiles=5,
                      bins=None,
                      periods=(1, 5, 10),
                      filter_zscore=20,
                      groupby_labels=None,
                      max_loss=0.35,
                      zero_aware=False,
                      cumulative_returns=True,
                      long_short=True,
                      group_neutral=False,
                      by_group=False):
        self.alphalens_factors = pd.DataFrame()
        self.prices = pd.DataFrame()
        for symbol in self.datas:
            self.symbol = symbol
            # look_back_days = self.params['look_back_days']
            df = self.datas[symbol]
            # print("cs", symbol)
            df = self.cal_alpha(df)
            df['asset'] = symbol
            new_df = df[['close']]
            new_df.columns = [symbol]
            self.prices = pd.concat([self.prices, new_df], axis=1, join="outer")
            df = df[['trading_date', 'asset', 'factor']]
            self.alphalens_factors = pd.concat([self.alphalens_factors, df])
        self.alphalens_factors = self.alphalens_factors.sort_values(by=['trading_date', 'asset'])
        self.alphalens_factors = self.alphalens_factors.set_index(['trading_date', 'asset'])
        # print(self.alphalens_factors.tail())
        # print(self.prices.tail())
        # self.alphalens_factors.to_csv("d:/result/test_factor.csv")
        data = alphalens.utils.get_clean_factor_and_forward_returns(self.alphalens_factors, self.prices,
                                                                    groupby=groupby,
                                                                    binning_by_group=binning_by_group,
                                                                    quantiles=quantiles,
                                                                    bins=bins,
                                                                    periods=periods,
                                                                    filter_zscore=filter_zscore,
                                                                    groupby_labels=groupby_labels,
                                                                    max_loss=max_loss,
                                                                    zero_aware=zero_aware,
                                                                    cumulative_returns=cumulative_returns)

        alphalens.tears.create_full_tear_sheet(data, long_short=long_short, group_neutral=group_neutral,
                                               by_group=by_group)<|MERGE_RESOLUTION|>--- conflicted
+++ resolved
@@ -31,68 +31,22 @@
     def cal_factors(self):
         # 根据自定义的alpha公式，计算因子值
         self.factors = pd.DataFrame()
-        factor_list = []
         for symbol in self.datas:
             self.symbol = symbol
-<<<<<<< HEAD
-            # print("cal_factors", self.symbol)
-            df = self.datas[symbol]
-            df = self.cal_alpha(df)
-            # df = df[['factor']]
-            # df.columns = [symbol]
-            df = df.loc[:, "factor"].rename(symbol)
-            factor_list.append(df)
-        self.factors = pd.concat(factor_list, axis=1, join="outer")
-        # self.factors.to_csv("d:/result/test_factors.csv")
-=======
             df = self.cal_alpha(self.datas[symbol])[['factor']].rename(columns={"factor": symbol})
             self.factors = pd.concat([self.factors, df], axis=1, join="outer")
->>>>>>> d8f0564f
 
     def cal_signals(self):
         # 计算信号，默认按照一定的比例进行多空排列生成信号并持有一定时间
         percent = self.params['percent']
         hold_days = self.params['hold_days']
         factors = self.factors
-<<<<<<< HEAD
-        # 计算多空信号,此处计算多空的方式存在问题，可能导致多空品种个数不一致,尝试使用新的方法
-=======
         # 计算多空信号
->>>>>>> d8f0564f
         col_list = list(factors.columns)
         factors['signal_dict'] = factors.apply(cal_signal_by_percent, axis=1, args=(percent,))
         for col in col_list:
             factors[col] = factors.apply(lambda row: get_value_from_dict(col, row['signal_dict']), axis=1)
         # 对所有的信号进行下移一位
-<<<<<<< HEAD
-        signals = copy.deepcopy(factors)
-        signals = signals.drop("signal_dict", axis=1)
-        # for col in col_list:
-        #     signals[col] = signals[col].shift(1)
-        signals = signals.shift(1)
-        signals.index = range(len(signals))
-        # signals.to_csv("d:/result/true_signal.csv")
-        # 对多空信号进行处理
-        # index_list = list(signals.index)
-        # for i in range(1, len(signals) // hold_days + 2):
-        #     end_index = i * hold_days + 1
-        #     if end_index >= len(signals):
-        #         end_index = len(signals)
-        #     first_index = (i - 1) * hold_days + 1
-        #     target = index_list[first_index:end_index]
-        #     # print(first_index, end_index, target)
-        #     if first_index == end_index:
-        #         pass
-        #     else:
-        #         # print(first_index, target, signals)
-        #         signals.iloc[target, :] = signals.iloc[first_index, :]
-        # 陈鑫博改进优化
-        index_list = [i for i in signals.index]
-        NotNan_list = [i for i in range(1, len(signals), hold_days)]
-        Nan_list = list(set(index_list) - set(NotNan_list))
-        signals.iloc[Nan_list] = np.nan
-        signals.fillna(method='ffill', inplace=True)
-=======
         signals = factors.shift(1).drop(columns="signal_dict")
         # 根据持有的天数对信号进行向下复制
         signals.index = range(len(signals))
@@ -105,20 +59,17 @@
             target = index_list[first_index:end_index]
             if first_index < end_index:
                 signals.iloc[target, :] = signals.iloc[first_index, :]
->>>>>>> d8f0564f
         signals.index = self.factors.index
         self.signals = signals
 
     def cal_returns(self):
         # 根据高开低收的数据和具体的信号，计算资产的收益率和因子值，保存到self.returns和self.factors
-        # self.returns = pd.DataFrame()
-        return_list = []
+        self.returns = pd.DataFrame()
         for symbol in self.datas:
             self.symbol = symbol
             data = self.datas[symbol]
-            # signal_df = self.signals[[symbol]]
-            # signal_df.columns = ['signal']
-            signal_df = self.signals.loc[:, symbol].rename("signal")
+            signal_df = self.signals[[symbol]]
+            signal_df.columns = ['signal']
             data = pd.concat([data, signal_df], axis=1, join="inner")
             # data['signal'] = self.signals[symbol]
             # 前一个信号
@@ -141,28 +92,19 @@
             data.loc[:, "next_open_open_rate"] = data['next_open'] / data['open'] - 1
             # 对信号收益率进行修改，逻辑比较绕，手写出来，一点点梳理
             # 信号变换一次
-            # data['ret'] = np.where((data['signal'] != data['next_signal']) & (data['signal'] == data['pre_signal']),
-            #                        data['next_open_pre_close_rate'], data['ret'])
-            # data['ret'] = np.where((data['signal'] != data['pre_signal']) & (data['signal'] == data['next_signal']),
-            #                        data['close_open_rate'], data['ret'])
-            # # 信号变换两次
-            # data['ret'] = np.where((data['signal'] != data['next_signal']) & (data['signal'] != data['pre_signal']),
-            #                        data['next_open_open_rate'], data['ret'])
-            # 陈鑫博改进优化
-            condlist = [(data['signal'] != data['next_signal']) & (data['signal'] == data['pre_signal']),
-                        (data['signal'] != data['pre_signal']) & (data['signal'] == data['next_signal']),
-                        (data['signal'] != data['next_signal']) & (data['signal'] != data['pre_signal'])]
-            choicelist = [data['next_open_pre_close_rate'], data['close_open_rate'],
-                          data['next_open_open_rate']]
-            data['ret'] = np.select(condlist, choicelist, default=data['ret'])
-            # 计算收益率
+            data['ret'] = np.where((data['signal'] != data['next_signal']) & (data['signal'] == data['pre_signal']),
+                                   data['next_open_pre_close_rate'], data['ret'])
+            data['ret'] = np.where((data['signal'] != data['pre_signal']) & (data['signal'] == data['next_signal']),
+                                   data['close_open_rate'], data['ret'])
+            # 信号变换两次
+            data['ret'] = np.where((data['signal'] != data['next_signal']) & (data['signal'] != data['pre_signal']),
+                                   data['next_open_open_rate'], data['ret'])
+
             data['ret'] = data['ret'] * data['signal'] * data['signal']
-            new_data = data.loc[:,"ret"].rename(symbol).dropna()
-            # data = data[['ret']]
-            # data.columns = [symbol]
-            # data = data.dropna()
-            return_list.append(new_data)
-        self.returns = pd.concat(return_list, axis=1, join="outer")
+            data = data[['ret']]
+            data.columns = [symbol]
+            data = data.dropna()
+            self.returns = pd.concat([self.returns, data], axis=1, join="outer")
         # self.returns.to_csv("d:/result/test_returns.csv")
 
     def cal_total_value(self):
@@ -177,7 +119,6 @@
         signals.index = range(len(signals))
         # 保存每次持仓的累计收益率
         self.values = pd.DataFrame()
-        value_list = []
         new_factor = 1
         index_list = list(returns.index)
         for i in range(1, len(returns) // hold_days + 2):
@@ -189,41 +130,6 @@
             # print(target)
             new_df = returns.iloc[target, :]
             new_signal = signals.iloc[target, :]
-<<<<<<< HEAD
-            new_df = new_df + 1
-            new_df = new_df.cumprod()
-            new_df = new_df - 1
-            # 去除所有列都是0的列
-            new_df = new_df.dropna(axis=1)
-            new_df = new_df.loc[:, ~(new_df == 0).all(axis=0)]
-            # print(new_df)
-            # print(new_signal)
-            for col in new_df.columns:
-                signal_list = new_signal[col].unique()
-                # print(col,signal_list)
-                # assert len(signal_list) == 1
-                signal = signal_list[0]
-                new_df.loc[:, col] = new_df[col] * signal
-            # print(i, new_factor, new_df)
-            new_df['total_value'] = new_df.mean(axis=1) + 1
-            new_df['total_value'] = new_df['total_value'] * new_factor
-            # new_df.to_csv(f"d:/result/{i}_returns.csv")
-            # assert 0
-            last_value = list(new_df['total_value'])[-1]
-            new_factor = last_value
-            value_list.append(new_df[['total_value']])
-            # self.values = pd.concat([self.values, new_df[['total_value']]])
-        self.values = pd.concat(value_list)
-        self.values.index = self.returns.index
-        # self.values.to_csv("d:/result/test_total_value.csv")
-        sharpe_ratio, average_rate, max_drawdown = get_rate_sharpe_drawdown(self.values)
-        look_back_days = self.params['look_back_days']
-        hold_days = self.params['hold_days']
-        percent = self.params['percent']
-        print(f"look_back_days:{look_back_days}, hold_days:{hold_days}, percent:{percent}"
-              f"夏普率为:{sharpe_ratio},年化收益率为:{average_rate},最大回撤为:{max_drawdown}")
-        return [look_back_days, hold_days, percent, sharpe_ratio, average_rate, max_drawdown]
-=======
             if len(new_df) >0:
                 new_df = new_df + 1
                 new_df = new_df.cumprod()
@@ -264,7 +170,6 @@
         result_list += [sharpe_ratio, average_rate, max_drawdown]
 
         return result_list
->>>>>>> d8f0564f
 
     def run(self):
         self.cal_factors()
